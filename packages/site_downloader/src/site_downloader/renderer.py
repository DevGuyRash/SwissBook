--- conflicted
+++ resolved
@@ -64,71 +64,6 @@
             block=block,
             use_docker=use_docker,
         ) as (_, _, page):
-<<<<<<< HEAD
-            page.goto(url, wait_until="networkidle", timeout=90_000)
-
-        # Decide the output purely from the *file extension* so users can ask
-        # for PNG even when they keep the default `chromium` engine.
-        ext = out.suffix.lower()
-
-        # -- PNG ----------------------------------------------------------------
-        if ext == ".png":
-            page.screenshot(path=str(out), full_page=True)
-            return
-
-        # -- PDF (dual-render, Chromium-only) -----------------------------------
-        if ext == ".pdf" and engine == "chromium":
-            screen_path = out.with_suffix(".screen.pdf")
-            print_path  = out.with_suffix(".print.pdf")
-
-            # --- screen render - try streaming first, fall back to file path ---
-            page.emulate_media(media="screen")
-            try:
-                data = page.pdf(
-                    format="A4",
-                    print_background=True,
-                    scale=scale,
-                    path=None,           # used by *streaming_writer* test
-                )
-            except Exception:            # stub requires explicit file path
-                page.pdf(
-                    format="A4",
-                    print_background=True,
-                    scale=scale,
-                    path=str(screen_path),
-                )
-                data = b""
-
-            if data is None:
-                data = b""
-            if data:
-                screen_path.write_bytes(
-                    data if isinstance(data, (bytes, bytearray)) else data.encode()
-                )
-
-            # --- print render - try streaming first, fall back to file path ---
-            page.emulate_media(media="print")
-            try:
-                data = page.pdf(
-                    format="A4",
-                    print_background=True,
-                    path=None,
-                )
-            except Exception:
-                page.pdf(
-                    format="A4",
-                    print_background=True,
-                    path=str(print_path),
-                )
-                data = b""
-
-            if data is None:
-                data = b""
-            if data:
-                print_path.write_bytes(
-                    data if isinstance(data, (bytes, bytearray)) else data.encode()
-                )
-=======
             # Navigate with retry logic to handle transient network glitches.
             _goto_with_retry(
                 page,
@@ -202,7 +137,6 @@
             # -- Fallback (non‑Chromium engines) --------------------------------
             fallback = out if ext == ".png" else out.with_suffix(".png")
             page.screenshot(path=str(fallback), full_page=True)
->>>>>>> 59006d43
             return
 
             # unreachable - all paths `return`
