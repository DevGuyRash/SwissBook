--- conflicted
+++ resolved
@@ -21,11 +21,7 @@
 import re, unicodedata
 
 def sanitize_url_for_filename(text: str) -> str:           # noqa: D401 - short
-<<<<<<< HEAD
-    """Return a filesystem‑safe, *idempotent* ASCII slug."""
-=======
     """Return a filesystem-safe, *idempotent* ASCII slug."""
->>>>>>> 59006d43
     ascii_txt = unicodedata.normalize("NFKD", text).encode("ascii", "ignore").decode()
     ascii_txt = re.sub(r"^[A-Za-z]+://", "", ascii_txt)         # strip scheme
     ascii_txt = re.sub(r"[^A-Za-z0-9_.-]+", "_", ascii_txt)
