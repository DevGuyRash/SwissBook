--- conflicted
+++ resolved
@@ -105,11 +105,7 @@
     # ------------------------------------------------------------------ #
     # Disable the lightweight path whenever we *must* attach headers/cookies or
     # apply blocking - otherwise tests expecting Playwright hooks won't see
-<<<<<<< HEAD
-    # their monkey‑patches being hit.
-=======
     # their monkey-patches being hit.
->>>>>>> 59006d43
     if headers_json or cookies or block:
         fast_http = False
 
