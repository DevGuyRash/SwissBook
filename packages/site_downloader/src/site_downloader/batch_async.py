--- conflicted
+++ resolved
@@ -1,10 +1,6 @@
 """
 Async sibling of `cli.grab` - internal use by cli.batch.
-<<<<<<< HEAD
-Only 'remote' code‑paths are async‑capable; local‑file flows fall back to
-=======
 Only 'remote' code-paths are async-capable; local-file flows fall back to
->>>>>>> 59006d43
 the original sync helpers transparently.
 """
 from __future__ import annotations
